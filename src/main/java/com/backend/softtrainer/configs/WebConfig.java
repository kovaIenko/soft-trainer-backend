package com.backend.softtrainer.configs;

import org.springframework.context.annotation.Configuration;
import org.springframework.web.servlet.config.annotation.CorsRegistry;
import org.springframework.web.servlet.config.annotation.EnableWebMvc;
import org.springframework.web.servlet.config.annotation.WebMvcConfigurer;

@Configuration
//@EnableWebMvc
public class WebConfig {

  //WebMvcConfigurer

  //  @Override
  public void addCorsMappings(CorsRegistry registry) {
//        registry.addMapping("/**");
//          .allowedHeaders("Access-Control-Allow-Headers",
//                          "Origin, X-Requested-With, Content-Type, Accept")
    //         .allowedOrigins("https://test-web-flutter-427fd.web.app/");
  }

<<<<<<< HEAD
//    @Override
//    public void addCorsMappings(CorsRegistry registry) {
//        registry.addMapping("/**").allowedOrigins("https://test-web-flutter-427fd.web.app/");
//    }
=======
>>>>>>> e1519458
}<|MERGE_RESOLUTION|>--- conflicted
+++ resolved
@@ -6,12 +6,10 @@
 import org.springframework.web.servlet.config.annotation.WebMvcConfigurer;
 
 @Configuration
-//@EnableWebMvc
-public class WebConfig {
+@EnableWebMvc
+public class WebConfig implements WebMvcConfigurer {
 
-  //WebMvcConfigurer
-
-  //  @Override
+  @Override
   public void addCorsMappings(CorsRegistry registry) {
 //        registry.addMapping("/**");
 //          .allowedHeaders("Access-Control-Allow-Headers",
@@ -19,11 +17,4 @@
     //         .allowedOrigins("https://test-web-flutter-427fd.web.app/");
   }
 
-<<<<<<< HEAD
-//    @Override
-//    public void addCorsMappings(CorsRegistry registry) {
-//        registry.addMapping("/**").allowedOrigins("https://test-web-flutter-427fd.web.app/");
-//    }
-=======
->>>>>>> e1519458
 }